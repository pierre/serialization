/*
 * Copyright 2010-2011 Ning, Inc.
 *
 * Ning licenses this file to you under the Apache License, version 2.0
 * (the "License"); you may not use this file except in compliance with the
 * License.  You may obtain a copy of the License at:
 *
 *    http://www.apache.org/licenses/LICENSE-2.0
 *
 * Unless required by applicable law or agreed to in writing, software
 * distributed under the License is distributed on an "AS IS" BASIS, WITHOUT
 * WARRANTIES OR CONDITIONS OF ANY KIND, either express or implied.  See the
 * License for the specific language governing permissions and limitations
 * under the License.
 */

package com.ning.metrics.serialization.writer;

import com.ning.metrics.serialization.event.Event;

import java.io.IOException;
import java.util.ArrayList;
import java.util.List;

public class MockEventWriter implements EventWriter
{
    private final List<Event> writtenEventList = new ArrayList<Event>();
    protected final List<Event> committedEventList = new ArrayList<Event>();
    protected final List<Event> flushedEventList = new ArrayList<Event>();
    protected final List<Event> quarantinedEventList = new ArrayList<Event>();

    private boolean commitThrowsException;
    private boolean rollbackThrowsException;
    private boolean writeThrowsException;

    public MockEventWriter()
    {
        this(false, false, false);
    }

    public MockEventWriter(boolean commitThrowsException, boolean rollbackThrowsException, boolean writeThrowsException)
    {
        this.commitThrowsException = commitThrowsException;
        this.rollbackThrowsException = rollbackThrowsException;
        this.writeThrowsException = writeThrowsException;
    }

    @Override
    public synchronized void commit() throws IOException
    {
        if (commitThrowsException) {
<<<<<<< HEAD
            throw new IOException("IGNORE. This is an expected commit exception for testing.");
=======
            rollback();
            throw new IOException("IGNORE - Expected exception for tests");
>>>>>>> 360ecc59
        }

        committedEventList.addAll(writtenEventList);
        writtenEventList.clear();
    }

    @Override
    public void forceCommit() throws IOException
    {
        commit();
    }

    @Override
    public synchronized void flush() throws IOException
    {
        flushedEventList.addAll(committedEventList);
        committedEventList.clear();
    }

    @Override
    public synchronized void rollback() throws IOException
    {
        if (rollbackThrowsException) {
<<<<<<< HEAD
            throw new IOException("IGNORE. This is an expected rollback exception for testing.");
=======
            throw new IOException("IGNORE - Expected exception for tests");
>>>>>>> 360ecc59
        }

        quarantinedEventList.addAll(writtenEventList);
        writtenEventList.clear();
    }

    @Override
    public synchronized void write(Event event) throws IOException
    {
        if (writeThrowsException) {
<<<<<<< HEAD
            throw new IOException("IGNORE. This is an expected write exception for testing.");
=======
            throw new IOException("IGNORE - Expected exception for tests");
>>>>>>> 360ecc59
        }

        writtenEventList.add(event);
    }

    public void setCommitThrowsException(boolean commitThrowsException)
    {
        this.commitThrowsException = commitThrowsException;
    }

    public void setRollbackThrowsException(boolean rollbackThrowsException)
    {
        this.rollbackThrowsException = rollbackThrowsException;
    }

    public void setWriteThrowsException(boolean writeThrowsException)
    {
        this.writeThrowsException = writeThrowsException;
    }

    public List<Event> getWrittenEventList()
    {
        return writtenEventList;
    }

    public List<Event> getCommittedEventList()
    {
        return committedEventList;
    }

    public List<Event> getFlushedEventList()
    {
        return flushedEventList;
    }

    public List<Event> getQuarantinedEventList()
    {
        return quarantinedEventList;
    }
}<|MERGE_RESOLUTION|>--- conflicted
+++ resolved
@@ -49,12 +49,8 @@
     public synchronized void commit() throws IOException
     {
         if (commitThrowsException) {
-<<<<<<< HEAD
-            throw new IOException("IGNORE. This is an expected commit exception for testing.");
-=======
             rollback();
             throw new IOException("IGNORE - Expected exception for tests");
->>>>>>> 360ecc59
         }
 
         committedEventList.addAll(writtenEventList);
@@ -78,11 +74,7 @@
     public synchronized void rollback() throws IOException
     {
         if (rollbackThrowsException) {
-<<<<<<< HEAD
-            throw new IOException("IGNORE. This is an expected rollback exception for testing.");
-=======
             throw new IOException("IGNORE - Expected exception for tests");
->>>>>>> 360ecc59
         }
 
         quarantinedEventList.addAll(writtenEventList);
@@ -93,11 +85,7 @@
     public synchronized void write(Event event) throws IOException
     {
         if (writeThrowsException) {
-<<<<<<< HEAD
-            throw new IOException("IGNORE. This is an expected write exception for testing.");
-=======
             throw new IOException("IGNORE - Expected exception for tests");
->>>>>>> 360ecc59
         }
 
         writtenEventList.add(event);
